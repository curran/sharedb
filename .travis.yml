--- conflicted
+++ resolved
@@ -3,10 +3,6 @@
   - "10"
   - "8"
   - "6"
-<<<<<<< HEAD
-  - "4"
-=======
->>>>>>> 6ba106b4
 script: "ln -s .. node_modules/sharedb; npm run jshint && npm run test-cover"
 # Send coverage data to Coveralls
 after_script: "cat ./coverage/lcov.info | ./node_modules/coveralls/bin/coveralls.js"