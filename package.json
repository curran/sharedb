{
  "name": "sharedb",
  "version": "1.0.0-beta.22",
  "description": "JSON OT database backend",
  "main": "lib/index.js",
  "dependencies": {
    "arraydiff": "^0.1.1",
    "async": "^1.4.2",
    "deep-is": "^0.1.3",
    "hat": "0.0.3",
    "make-error": "^1.1.1",
    "ot-json0": "^1.0.1"
  },
  "devDependencies": {
    "coveralls": "^2.11.8",
    "expect.js": "^0.3.1",
    "istanbul": "^0.4.2",
    "jshint": "^2.9.2",
<<<<<<< HEAD
    "lolex": "^3.0.0",
    "mocha": "^5.2.0",
    "sinon": "^6.1.5"
=======
    "mocha": "^5.1.1",
    "sharedb-mingo-memory": "^1.0.0-beta"
>>>>>>> 428c46a6
  },
  "scripts": {
    "test": "./node_modules/.bin/mocha && npm run jshint",
    "test-cover": "node_modules/istanbul/lib/cli.js cover node_modules/mocha/bin/_mocha",
    "jshint": "./node_modules/.bin/jshint lib/*.js test/*.js"
  },
  "repository": {
    "type": "git",
    "url": "git://github.com/share/sharedb.git"
  },
  "author": "Nate Smith and Joseph Gentle",
  "license": "MIT"
}<|MERGE_RESOLUTION|>--- conflicted
+++ resolved
@@ -16,14 +16,10 @@
     "expect.js": "^0.3.1",
     "istanbul": "^0.4.2",
     "jshint": "^2.9.2",
-<<<<<<< HEAD
     "lolex": "^3.0.0",
     "mocha": "^5.2.0",
-    "sinon": "^6.1.5"
-=======
-    "mocha": "^5.1.1",
+    "sinon": "^6.1.5",
     "sharedb-mingo-memory": "^1.0.0-beta"
->>>>>>> 428c46a6
   },
   "scripts": {
     "test": "./node_modules/.bin/mocha && npm run jshint",
