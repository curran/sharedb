--- conflicted
+++ resolved
@@ -12,19 +12,6 @@
 var StreamSocket = require('./stream-socket');
 var SubmitRequest = require('./submit-request');
 
-<<<<<<< HEAD
-=======
-var warnDeprecatedDoc = true;
-var warnDeprecatedAfterSubmit = true;
-
-var DOC_ACTION_DEPRECATION_WARNING = 'DEPRECATED: "doc" middleware action. Use "readSnapshots" instead. ' +
-  'Pass `disableDocAction: true` option to ShareDB to disable the "doc" action and this warning.';
-
-var AFTER_SUBMIT_ACTION_DEPRECATION_WARNING = 'DEPRECATED: "after submit" and "afterSubmit" middleware actions. ' +
-  'Use "afterWrite" instead. Pass `disableSpaceDelimitedActions: true` option to ShareDB to ' +
-  'disable the "after submit" and "afterSubmit" actions and this warning.';
-
->>>>>>> 66e88662
 function Backend(options) {
   if (!(this instanceof Backend)) return new Backend(options);
   emitter.EventEmitter.call(this);
@@ -53,15 +40,8 @@
 emitter.mixin(Backend);
 
 Backend.prototype.MIDDLEWARE_ACTIONS = {
-  // DEPRECATED: Synonym for 'afterWrite'
-  afterSubmit: 'afterSubmit',
-<<<<<<< HEAD
-=======
-  // DEPRECATED: Synonym for 'afterWrite'
-  'after submit': 'after submit',
   // An operation was successfully written to the database.
   afterWrite: 'afterWrite',
->>>>>>> 66e88662
   // An operation is about to be applied to a snapshot before being committed to the database
   apply: 'apply',
   // An operation was applied to a snapshot; The operation and new snapshot are about to be written to the database.
@@ -95,41 +75,6 @@
   byTimestamp: 'byTimestamp'
 };
 
-<<<<<<< HEAD
-=======
-Backend.prototype._shimDocAction = function() {
-  if (warnDeprecatedDoc) {
-    warnDeprecatedDoc = false;
-    console.warn(DOC_ACTION_DEPRECATION_WARNING);
-  }
-
-  var backend = this;
-  this.use(this.MIDDLEWARE_ACTIONS.readSnapshots, function(request, callback) {
-    async.each(request.snapshots, function(snapshot, eachCb) {
-      var docRequest = {collection: request.collection, id: snapshot.id, snapshot: snapshot};
-      backend.trigger(backend.MIDDLEWARE_ACTIONS.doc, request.agent, docRequest, eachCb);
-    }, callback);
-  });
-};
-
-// Shim for backwards compatibility with deprecated middleware action name.
-// The actions 'after submit' and 'afterSubmit' are now 'afterWrite'.
-Backend.prototype._shimAfterSubmit = function() {
-  if (warnDeprecatedAfterSubmit) {
-    warnDeprecatedAfterSubmit = false;
-    console.warn(AFTER_SUBMIT_ACTION_DEPRECATION_WARNING);
-  }
-
-  var backend = this;
-  this.use(backend.MIDDLEWARE_ACTIONS.afterWrite, function(request, callback) {
-    backend.trigger(backend.MIDDLEWARE_ACTIONS['after submit'], request.agent, request, callback);
-  });
-  this.use(backend.MIDDLEWARE_ACTIONS.afterWrite, function(request, callback) {
-    backend.trigger(backend.MIDDLEWARE_ACTIONS['afterSubmit'], request.agent, request, callback);
-  });
-};
-
->>>>>>> 66e88662
 Backend.prototype.close = function(callback) {
   var wait = 4;
   var backend = this;
