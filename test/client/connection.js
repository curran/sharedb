--- conflicted
+++ resolved
@@ -92,8 +92,7 @@
   });
 
   describe('state management using setSocket', function() {
-<<<<<<< HEAD
-=======
+
     it('initial connection.state is connecting, if socket.readyState is CONNECTING', function () {
         // https://html.spec.whatwg.org/multipage/web-sockets.html#dom-websocket-connecting
         var socket = {readyState: 0};
@@ -122,7 +121,6 @@
         expect(connection.state).equal('disconnected');
     });
 
->>>>>>> d64b202e
     it('initial state is connecting', function() {
       var connection = this.backend.connect();
       expect(connection.state).equal('connecting');
