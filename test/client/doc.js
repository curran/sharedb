var Backend = require('../../lib/backend');
var expect = require('expect.js');
var util = require('../util')

<<<<<<< HEAD
describe('client doc subscribe', function() {
=======
describe('Doc', function() {
>>>>>>> 5394fa44

  beforeEach(function() {
    this.backend = new Backend();
    this.connection = this.backend.connect();
  });

  it('getting twice returns the same doc', function() {
    var doc = this.connection.get('dogs', 'fido');
    var doc2 = this.connection.get('dogs', 'fido');
    expect(doc).equal(doc2);
  });

  it('calling doc.destroy unregisters it', function(done) {
    var connection = this.connection;
    var doc = connection.get('dogs', 'fido');
    expect(connection.getExisting('dogs', 'fido')).equal(doc);

    doc.destroy(function(err) {
      if (err) return done(err);
      expect(connection.getExisting('dogs', 'fido')).equal(undefined);

      var doc2 = connection.get('dogs', 'fido');
      expect(doc).not.equal(doc2);
      done();
    });

    // destroy is async
    expect(connection.getExisting('dogs', 'fido')).equal(doc);
  });

  it('getting then destroying then getting returns a new doc object', function(done) {
    var connection = this.connection;
    var doc = connection.get('dogs', 'fido');
    doc.destroy(function(err) {
      if (err) return done(err);
      var doc2 = connection.get('dogs', 'fido');
      expect(doc).not.equal(doc2);
      expect(doc).eql(doc2);
      done();
    });
  });

  it('doc.destroy() works without a callback', function() {
    var doc = this.connection.get('dogs', 'fido');
    doc.destroy();
  });

  describe('applyStack', function() {

    beforeEach(function(done) {
      this.doc = this.connection.get('dogs', 'fido');
      this.doc2 = this.backend.connect().get('dogs', 'fido');
      this.doc3 = this.backend.connect().get('dogs', 'fido');
      var doc2 = this.doc2;
      this.doc.create({}, function(err) {
        if (err) return done(err);
        doc2.fetch(done);
      });
    });

    function verifyConsistency(doc, doc2, doc3, handlers, callback) {
      doc.whenNothingPending(function(err) {
        if (err) return callback(err);
        expect(handlers.length).equal(0);
        doc2.fetch(function(err) {
          if (err) return callback(err);
          doc3.fetch(function(err) {
            if (err) return callback(err);
            expect(doc.data).eql(doc2.data);
            expect(doc.data).eql(doc3.data);
            callback();
          });
        });
      });
    }

    it('single component ops emit an `op` event', function(done) {
      var doc = this.doc;
      var doc2 = this.doc2;
      var doc3 = this.doc3;
      var handlers = [
        function(op, source) {
          expect(source).equal(true);
          expect(op).eql([{p: ['color'], oi: 'white'}]);
          expect(doc.data).eql({color: 'white'});
          doc.submitOp({p: ['color'], oi: 'gray'});
        }, function(op, source) {
          expect(source).equal(true);
          expect(op).eql([{p: ['color'], oi: 'gray'}]);
          expect(doc.data).eql({color: 'gray'});
        }, function(op, source) {
          expect(source).equal(false);
          expect(op).eql([]);
          expect(doc.data).eql({color: 'gray'});
          doc.submitOp({p: ['color'], oi: 'black'});
        }, function(op, source) {
          expect(source).equal(true);
          expect(op).eql([{p: ['color'], oi: 'black'}]);
          expect(doc.data).eql({color: 'black'});
        }
      ];
      doc.on('op', function(op, source) {
        var handler = handlers.shift();
        handler(op, source);
      });
      doc2.submitOp([{p: ['color'], oi: 'brown'}], function(err) {
        if (err) return done(err);
        doc.submitOp({p: ['color'], oi: 'white'});
        expect(doc.data).eql({color: 'gray'});
        verifyConsistency(doc, doc2, doc3, handlers, done);
      });
    });

    it('remote multi component ops emit individual `op` events', function(done) {
      var doc = this.doc;
      var doc2 = this.doc2;
      var doc3 = this.doc3;
      var handlers = [
        function(op, source) {
          expect(source).equal(true);
          expect(op).eql([{p: ['color'], oi: 'white'}]);
          expect(doc.data).eql({color: 'white'});
          doc.submitOp([{p: ['color'], oi: 'gray'}, {p: ['weight'], oi: 40}]);
          expect(doc.data).eql({color: 'gray', weight: 40});
        }, function(op, source) {
          expect(source).equal(true);
          expect(op).eql([{p: ['color'], oi: 'gray'}, {p: ['weight'], oi: 40}]);
          expect(doc.data).eql({color: 'gray', weight: 40});
        }, function(op, source) {
          expect(source).equal(false);
          expect(op).eql([{p: ['age'], oi: 2}]);
          expect(doc.data).eql({color: 'gray', weight: 40, age: 2});
          doc.submitOp([{p: ['color'], oi: 'black'}, {p: ['age'], na: 1}]);
          expect(doc.data).eql({color: 'black', weight: 40, age: 5});
        }, function(op, source) {
          expect(source).equal(true);
          expect(op).eql([{p: ['color'], oi: 'black'}, {p: ['age'], na: 1}]);
          expect(doc.data).eql({color: 'black', weight: 40, age: 3});
          doc.submitOp({p: ['age'], na: 2});
          expect(doc.data).eql({color: 'black', weight: 40, age: 5});
        }, function(op, source) {
          expect(source).equal(true);
          expect(op).eql([{p: ['age'], na: 2}]);
          expect(doc.data).eql({color: 'black', weight: 40, age: 5});
        }, function(op, source) {
          expect(source).equal(false);
          expect(op).eql([{p: ['owner'], oi: 'sue'}]);
          expect(doc.data).eql({color: 'black', weight: 40, age: 5, owner: 'sue'});
        }
      ];
      doc.on('op', function(op, source) {
        var handler = handlers.shift();
        handler(op, source);
      });
      doc2.submitOp([{p: ['age'], oi: 2}, {p: ['owner'], oi: 'sue'}], function(err) {
        if (err) return done(err);
        doc.submitOp({p: ['color'], oi: 'white'});
        expect(doc.data).eql({color: 'gray', weight: 40});
        verifyConsistency(doc, doc2, doc3, handlers, done);
      });
    });

    it('remote multi component ops are transformed by ops submitted in `op` event handlers', function(done) {
      var doc = this.doc;
      var doc2 = this.doc2;
      var doc3 = this.doc3;
      var handlers = [
        function(op, source) {
          expect(source).equal(false);
          expect(op).eql([{p: ['tricks'], oi: ['fetching']}]);
          expect(doc.data).eql({tricks: ['fetching']});
        }, function(op, source) {
          expect(source).equal(false);
          expect(op).eql([{p: ['tricks', 0], li: 'stand'}]);
          expect(doc.data).eql({tricks: ['stand', 'fetching']});
          doc.submitOp([{p: ['tricks', 0], ld: 'stand'}, {p: ['tricks', 0, 8], si: ' stick'}]);
          expect(doc.data).eql({tricks: ['fetching stick']});
        }, function(op, source) {
          expect(source).equal(true);
          expect(op).eql([{p: ['tricks', 0], ld: 'stand'}, {p: ['tricks', 0, 8], si: ' stick'}]);
          expect(doc.data).eql({tricks: ['fetching stick']});
        }, function(op, source) {
          expect(source).equal(false);
          expect(op).eql([{p: ['tricks', 0], li: 'shake'}]);
          expect(doc.data).eql({tricks: ['shake', 'fetching stick']});
          doc.submitOp([{p: ['tricks', 1, 0], sd: 'fetch'}, {p: ['tricks', 1, 0], si: 'tug'}]);
          expect(doc.data).eql({tricks: ['shake', 'tuging stick']});
        }, function(op, source) {
          expect(source).equal(true);
          expect(op).eql([{p: ['tricks', 1, 0], sd: 'fetch'}, {p: ['tricks', 1, 0], si: 'tug'}]);
          expect(doc.data).eql({tricks: ['shake', 'tuging stick']});
        }, function(op, source) {
          expect(source).equal(false);
          expect(op).eql([{p: ['tricks', 1, 3], sd: 'ing'}]);
          expect(doc.data).eql({tricks: ['shake', 'tug stick']});
        }, function(op, source) {
          expect(source).equal(false);
          expect(op).eql([]);
          expect(doc.data).eql({tricks: ['shake', 'tug stick']});
        }
      ];
      doc.on('op', function(op, source) {
        var handler = handlers.shift();
        handler(op, source);
      });
      var remoteOp = [
        {p: ['tricks'], oi: ['fetching']},
        {p: ['tricks', 0], li: 'stand'},
        {p: ['tricks', 1], li: 'shake'},
        {p: ['tricks', 2, 5], sd: 'ing'},
        {p: ['tricks', 0], lm: 2}
      ];
      doc2.submitOp(remoteOp, function(err) {
        if (err) return done(err);
        doc.fetch();
        verifyConsistency(doc, doc2, doc3, handlers, done);
      });
    });

  });

  describe('submitting ops in callbacks', function() {
    beforeEach(function () {
      this.doc = this.connection.get('dogs', 'scooby');
    });

    it('succeeds with valid op', function(done) {
      var doc = this.doc;
      doc.create({ name: 'Scooby Doo' }, function(error) {
        expect(error).to.not.be.ok();
        // Build valid op that deletes a substring at index 0 of name.
        var textOpComponents = [{ p: 0, d: 'Scooby '}];
        var op = [{ p: ['name'], t: 'text0', o: textOpComponents }];
        doc.submitOp(op, function(error) {
          if (error) return done(error);
          expect(doc.data).eql({ name: 'Doo' });
          done();
        });
      });
    });

    it('fails with invalid op', function(done) {
      var doc = this.doc;
      doc.create({ name: 'Scooby Doo' }, function(error) {
        expect(error).to.not.be.ok();
        // Build op that tries to delete an invalid substring at index 0 of name.
        var textOpComponents = [{ p: 0, d: 'invalid'}];
        var op = [{ p: ['name'], t: 'text0', o: textOpComponents }];
        doc.submitOp(op, function(error) {
          expect(error).to.be.ok();
          done();
        });
      });
    });
  });

  describe('submitting an invalid op', function () {
    var doc;
    var invalidOp;
    var validOp;

    beforeEach(function (done) {
      // This op is invalid because we try to perform a list deletion
      // on something that isn't a list
      invalidOp = {p: ['name'], ld: 'Scooby'};

      validOp = {p:['snacks'], oi: true};

      doc = this.connection.get('dogs', 'scooby');
      doc.create({ name: 'Scooby' }, function (error) {
        if (error) return done(error);
        doc.whenNothingPending(done);
      });
    });

    it('returns an error to the submitOp callback', function (done) {
      doc.submitOp(invalidOp, function (error) {
        expect(error.message).to.equal('Referenced element not a list');
        done();
      });
    });

    it('rolls the doc back to a usable state', function (done) {
      util.callInSeries([
        function (next) {
          doc.submitOp(invalidOp, function (error) {
            expect(error).to.be.ok();
            next();
          });
        },
        function (next) {
          doc.whenNothingPending(next);
        },
        function (next) {
          expect(doc.data).to.eql({name: 'Scooby'});
          doc.submitOp(validOp, next);
        },
        function (next) {
          expect(doc.data).to.eql({name: 'Scooby', snacks: true});
          next();
        },
        done
      ]);
    });

    it('rescues an irreversible op collision', function (done) {
      // This test case attempts to reconstruct the following corner case, with
      // two independent references to the same document. We submit two simultaneous, but
      // incompatible operations (eg one of them changes the data structure the other op is
      // attempting to manipulate).
      //
      // The second document to attempt to submit should have its op rejected, and its
      // state successfully rolled back to a usable state.
      var doc1 = this.backend.connect().get('dogs', 'snoopy');
      var doc2 = this.backend.connect().get('dogs', 'snoopy');

      var pauseSubmit = false;
      var fireSubmit;
      this.backend.use('submit', function (request, callback) {
        if (pauseSubmit) {
          fireSubmit = function () {
            pauseSubmit = false;
            callback();
          };
        } else {
          fireSubmit = null;
          callback();
        }
      });

      util.callInSeries([
        function (next) {
          doc1.create({colours: ['white']}, next);
        },
        function (next) {
          doc1.whenNothingPending(next);
        },
        function (next) {
          doc2.fetch(next);
        },
        function (next) {
          doc2.whenNothingPending(next);
        },
        // Both documents start off at the same v1 state, with colours as a list
        function (next) {
          expect(doc1.data).to.eql({colours: ['white']});
          expect(doc2.data).to.eql({colours: ['white']});
          next();
        },
        // doc1 successfully submits an op which changes our list into a string in v2
        function (next) {
          doc1.submitOp({p: ['colours'], oi: 'white,black'}, next);
        },
        // This next step is a little fiddly. We abuse the middleware to pause the op submission and
        // ensure that we get this repeatable sequence of events:
        // 1. doc2 is still on v1, where 'colours' is a list (but it's a string in v2)
        // 2. doc2 submits an op that assumes 'colours' is still a list
        // 3. doc2 fetches v2 before the op submission completes - 'colours' is no longer a list locally
        // 4. doc2's op is rejected by the server, because 'colours' is not a list on the server
        // 5. doc2 attempts to roll back the inflight op by turning a list insertion into a list deletion
        // 6. doc2 applies this list deletion to a field that is no longer a list
        // 7. type.apply throws, because this is an invalid op
        function (next) {
          pauseSubmit = true;
          doc2.submitOp({p: ['colours', '0'], li: 'black'}, function (error) {
            expect(error.message).to.equal('Referenced element not a list');
            next();
          });

          doc2.fetch(function (error) {
            if (error) return next(error);
            fireSubmit();
          });
        },
        // Validate that - despite the error in doc2.submitOp - doc2 has been returned to a
        // workable state in v2
        function (next) {
          expect(doc1.data).to.eql({colours: 'white,black'});
          expect(doc2.data).to.eql(doc1.data);
          doc2.submitOp({p: ['colours'], oi: 'white,black,red'}, next);
        },
        done
      ]);
    });
  });
});<|MERGE_RESOLUTION|>--- conflicted
+++ resolved
@@ -2,11 +2,7 @@
 var expect = require('expect.js');
 var util = require('../util')
 
-<<<<<<< HEAD
-describe('client doc subscribe', function() {
-=======
 describe('Doc', function() {
->>>>>>> 5394fa44
 
   beforeEach(function() {
     this.backend = new Backend();
