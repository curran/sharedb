--- conflicted
+++ resolved
@@ -1002,49 +1002,11 @@
       });
     });
 
-<<<<<<< HEAD
     it('request.rejectedError() soft rejects an op', function(done) {
       this.backend.use('submit', function(request, next) {
         if (request.op.op) return next(request.rejectedError());
         next();
       });
-=======
-  it('hasWritePending is false when create\'s callback is executed', function(done) {
-    var doc = this.backend.connect().get('dogs', 'fido');
-    doc.create({age: 3}, function(err) {
-      if (err) return done(err);
-      expect(doc.hasWritePending()).equal(false);
-      done();
-    });
-  });
-
-  it('hasWritePending is false when submimtOp\'s callback is executed', function(done) {
-    var doc = this.backend.connect().get('dogs', 'fido');
-    doc.create({age: 3}, function(err) {
-      if (err) return done(err);
-      doc.submitOp({p: ['age'], na: 2}, function(err) {
-        if (err) return done(err);
-        expect(doc.hasWritePending()).equal(false);
-        done();
-      });
-    });
-  });
-
-  it('hasWritePending is false when del\'s callback is executed', function(done) {
-    var doc = this.backend.connect().get('dogs', 'fido');
-    doc.create({age: 3}, function(err) {
-      if (err) return done(err);
-      doc.del(function(err) {
-        if (err) return done(err);
-        expect(doc.hasWritePending()).equal(false);
-        done();
-      });
-    });
-  });
-
-  describe('type.deserialize', function() {
-    it('can create a new doc', function(done) {
->>>>>>> 7af84277
       var doc = this.backend.connect().get('dogs', 'fido');
       doc.create({age: 3}, function(err) {
         if (err) return done(err);
@@ -1122,6 +1084,39 @@
         doc.submitOp(2, function(err) {
           if (err) return done(err);
           expect(doc.data).to.equal(7);
+          done();
+        });
+      });
+    });
+
+    it('hasWritePending is false when create\'s callback is executed', function(done) {
+      var doc = this.backend.connect().get('dogs', 'fido');
+      doc.create({age: 3}, function(err) {
+        if (err) return done(err);
+        expect(doc.hasWritePending()).equal(false);
+        done();
+      });
+    });
+  
+    it('hasWritePending is false when submimtOp\'s callback is executed', function(done) {
+      var doc = this.backend.connect().get('dogs', 'fido');
+      doc.create({age: 3}, function(err) {
+        if (err) return done(err);
+        doc.submitOp({p: ['age'], na: 2}, function(err) {
+          if (err) return done(err);
+          expect(doc.hasWritePending()).equal(false);
+          done();
+        });
+      });
+    });
+  
+    it('hasWritePending is false when del\'s callback is executed', function(done) {
+      var doc = this.backend.connect().get('dogs', 'fido');
+      doc.create({age: 3}, function(err) {
+        if (err) return done(err);
+        doc.del(function(err) {
+          if (err) return done(err);
+          expect(doc.hasWritePending()).equal(false);
           done();
         });
       });
