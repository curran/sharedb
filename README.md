--- conflicted
+++ resolved
@@ -497,13 +497,10 @@
 * 4022 - Database adapter does not support queries
 * 4023 - Cannot project snapshots of this type
 * 4024 - Invalid version
-<<<<<<< HEAD
 * 4025 - Passing options to subscribe has not been implemented
-=======
-* 4025 - Not subscribed to document
-* 4026 - Presence data superseded
-* 4027 - OT Type does not support presence
->>>>>>> 7af84277
+* 4026 - Not subscribed to document
+* 4027 - Presence data superseded
+* 4028 - OT Type does not support presence
 
 ### 5000 - Internal error
 
